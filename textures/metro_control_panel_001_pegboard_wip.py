--- conflicted
+++ resolved
@@ -1,11 +1,8 @@
 """A collection of stuff related to https://stalburg.net/Body_message#Pegs."""
 from typing import Callable, Sequence
 
-<<<<<<< HEAD
-=======
 from termcolor import colored
 
->>>>>>> 27abaf7d
 from infra.utils import chunked
 from textures.metro_control_panel_001_pegboard import (
     bools_to_int_be,
@@ -43,11 +40,7 @@
 
 if __name__ == "__main__":
 
-<<<<<<< HEAD
-        ints = (bools_to_int(byte) for byte in chunked(bits, 8))
-=======
     # Following are some tests applying a nor mask to various combinations of pegs.
->>>>>>> 27abaf7d
 
     peg_group_names = (("pegs[1,1]", "pegs[1,2]"), ("pegs[3,1]", "pegs[3,2]"), ("pegs[4,1]", "pegs[4,2]"))
 
