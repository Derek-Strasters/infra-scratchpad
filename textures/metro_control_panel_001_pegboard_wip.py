--- conflicted
+++ resolved
@@ -1,18 +1,4 @@
 """A collection of stuff related to https://stalburg.net/Body_message#Pegs."""
-<<<<<<< HEAD
-from typing import Sequence
-
-from infra.utils import chunks
-from textures.metro_control_panel_001_pegboard import (
-    bools_to_int,
-    bools_to_nor_mask,
-    invert_bools,
-    markers_to_bools,
-    metro_control_panel_001_pegboard,
-    PegGroup,
-    pegs_to_bools,
-)
-=======
 from typing import Callable, Sequence
 
 from termcolor import colored
@@ -50,35 +36,10 @@
     ints = (bools_to_int_be(byte) for byte in chunked(bits, 8))
 
     return " ".join(f"{x:#04x}"[1:] if not chr(x).isalnum() else f"{post_op(chr(x))}  " for x in ints)
->>>>>>> 45055a1a
 
-non_print_vals = {*range(33), *range(127, 160), 160, 173}
-
-
-def is_alpha_num(char: str) -> bool:
-    return any(("0" <= char <= "9", "A" <= char <= "Z", "a" <= char <= "z"))
-
-
-alpha_num_ = {*range(48, 58), *range(65, 90), *range(97, 123)}
 
 if __name__ == "__main__":
 
-<<<<<<< HEAD
-    # Test applying nor mask to various combinations of pegs
-
-    def color_red(chars: str) -> str:
-        """Colorize alphanumeric characters"""
-        return "".join(f"\x1b[11;31m{char}\x1b[0m" if is_alpha_num(char) else char for char in chars)
-
-    def bools_to_ascii_str(bits: Sequence[bool]) -> str:
-        # assert len(bits) % 8 == 0
-
-        ints = (bools_to_int(byte) for byte in chunks(bits, 8))
-
-        return " ".join(f"{x:#04x}"[1:] if x in non_print_vals else f"  {color_red(chr(x))}" for x in ints)
-
-    # Flatten the peg groupings for easier handling
-=======
     # Following are some tests applying a nor mask to various combinations of pegs.
 
     peg_group_names = (("pegs[1,1]", "pegs[1,2]"),
@@ -86,7 +47,6 @@
                        ("pegs[4,1]", "pegs[4,2]"))
 
     # Flatten the peg groupings for easier handling.
->>>>>>> 45055a1a
     # pegs[1,1]                 pegs[3,1]    pegs[4,1]
     # pegs[1,2]                 pegs[3,2]    pegs[4,2]
     peg_groups = []
@@ -94,51 +54,14 @@
         for j, peg_str in enumerate(panels):
             peg_group = PegGroup(
                 # Correcting for the blank panel
-<<<<<<< HEAD
-                name=f"pegs[{i + (1 if not i else 2)},{j + 1}]",
-                pegs=pegs_to_bools(peg_str),
-                markers=markers_to_bools(peg_str),
-=======
                 name=peg_group_names[i][j],
                 pegs=invert_bools(matching_elements(peg_str, "E")),
                 markers=matching_elements(peg_str, "M"),
->>>>>>> 45055a1a
             )
             peg_groups.append(peg_group)
 
     zeros = [False] * 24
 
-<<<<<<< HEAD
-    # Some labeling to help identify interesting results
-    print()
-    print(" " * 27 + (" " * 8).join(f"col {x: <2d}" for x in range(1, 9)))
-
-    # Iterate through all combinations of the peg groupings
-    # Bits are represented by peg locations
-    # A nor mask is made from the marker locations from one of the peg groupings
-    for i, pegs1 in enumerate(peg_groups):
-        mask_1 = bools_to_nor_mask(pegs1.markers)
-        inverses_1 = invert_bools(pegs1.pegs)
-
-        for j, pegs2 in enumerate(peg_groups):
-
-            mask_2 = bools_to_nor_mask(pegs2.markers)
-            inverses_2 = invert_bools(pegs2.pegs)
-
-            print(f"{pegs1.name} x {pegs2.name}", end=" =  ")
-
-            print(bools_to_ascii_str(mask_1(pegs1.pegs, pegs2.pegs)), end="   ")  # col 1
-            print(bools_to_ascii_str(mask_2(pegs1.pegs, pegs2.pegs)), end="   ")  # col 2
-
-            print(bools_to_ascii_str(mask_1(pegs1.pegs, inverses_2)), end="   ")  # col 3
-            print(bools_to_ascii_str(mask_2(pegs1.pegs, inverses_2)), end="   ")  # col 4
-
-            print(bools_to_ascii_str(mask_1(inverses_1, pegs2.pegs)), end="   ")  # col 5
-            print(bools_to_ascii_str(mask_2(inverses_1, pegs2.pegs)), end="   ")  # col 6
-
-            print(bools_to_ascii_str(mask_1(inverses_1, inverses_2)), end="   ")  # col 7
-            print(bools_to_ascii_str(mask_2(inverses_1, inverses_2)), end="   ")  # col 8
-=======
 
     def red_text(text: str):
         return colored(text, "red")
@@ -202,6 +125,5 @@
 
             print(bools_to_ascii_str(mask_1(inverted_1, inverted_2), red_text), end="   ")  # col 7
             print(bools_to_ascii_str(mask_2(inverted_1, inverted_2), red_text), end="   ")  # col 8
->>>>>>> 45055a1a
             print()
         print()